--- conflicted
+++ resolved
@@ -4,27 +4,26 @@
 This should be run from the covid-moonshot/scripts directory
 
 """
+import os
 from typing import Optional, List, Tuple, NamedTuple, Union
 import re
 from pathlib import Path
 import argparse
-import glob
 import itertools
 import tempfile
 from argparse import ArgumentParser
-
+import requests
+from zipfile import ZipFile
+
+from rich.progress import track
 from openeye import oespruce
 from openeye import oedocking
 import numpy as np
 from openeye import oechem
-from zipfile import ZipFile
 
 from prepare.constants import (BIOLOGICAL_SYMMETRY_HEADER, SEQRES_DIMER, SEQRES_MONOMER, FRAGALYSIS_URL,
                                MINIMUM_FRAGMENT_SIZE, CHAIN_PDB_INDEX)
 
-
-# structures_path = '../Mpro_tests'
-# output_basepath = '../receptors'
 
 class DockingSystem(NamedTuple):
     protein: oechem.OEGraphMol
@@ -41,8 +40,8 @@
     def __str__(self):
         msg = f"\n Input path: {str(self.input.absolute())}" \
               f"\n Output path: {str(self.output.absolute())}" \
-              f"\n Create dimer?: {str(self.create_dimer)}" \
-              f"\n Retain water?: {str(self.retain_water)}"
+              f"\n Create dimer: {str(self.create_dimer)}" \
+              f"\n Retain water: {str(self.retain_water)}"
         return msg
 
 
@@ -61,12 +60,9 @@
     Download file from the specified URL to the specified file path, creating base dirs if needed.
     """
     # Create directory
-    import os
     base_path, filename = os.path.split(save_path)
     os.makedirs(base_path, exist_ok=True)
-    # Download
-    from rich.progress import track
-    import requests
+
     r = requests.get(url, stream=True)
     with open(save_path, 'wb') as fd:
         nchunks = int(int(r.headers['Content-Length'])/chunk_size)
@@ -284,9 +280,7 @@
 def write_docking_system(docking_system: DockingSystem, filenames: OutputPaths,
                          is_thiolate: Optional[bool] = False) -> None:
     if is_thiolate:
-        receptor_path = filenames.receptor_thiolate_g
-        
-        ped
+        receptor_path = filenames.receptor_thiolate_gzipped
         protein_path = filenames.protein_thiolate_pdb
     else:
         receptor_path = filenames.receptor_gzipped
@@ -461,15 +455,11 @@
 
 
 def get_structures(args: argparse.Namespace) -> List[Path]:
-<<<<<<< HEAD
     structures_directory = args.structures_directory.absolute()
     if not structures_directory.exists() or not any(structures_directory.iterdir()):
         print(f"Downloading and extracting MPro files to {args.structures_directory.absolute()}")
         download_fragalysis_latest(args.structures_directory.absolute())
-=======
-    if not args.structures_directory.exists():
-        download_fragalysis_latest(args.download_directory.absolute())
->>>>>>> 85b66ee0
+
 
     source_pdb_files = list(structures_directory.glob(args.structures_filter))
     if len(source_pdb_files) == 0:
@@ -510,23 +500,6 @@
     p.add_argument('-n', '--dry-run', help='Dry run: file locations will be printed to stdout.', action='store_true')
     p.set_defaults(func=main)
 
-<<<<<<< HEAD
-=======
-    parser = argparse.ArgumentParser(description='Prepare bound structures for free energy calculations.')
-    parser.add_argument('-i', dest='structures_directory', type=Path,
-                        help='Directory containing the protein/ligand bound PDB files.')
-    parser.add_argument('-d', dest='download_directory', type=Path, 
-                        help='Directory to download Mpro folder if missing',
-                       default='./')
-    parser.add_argument('-f', dest='structures_filter', type=str,
-                        default="aligned/Mpro-*_0?/Mpro-*_0?_bound.pdb",
-                        help='glob filter to find PDB files in structures_directory.')
-    parser.add_argument('-o', dest='output_directory', type=Path,
-                        help='Directory to write prepared files.')
-    parser.add_argument('-n', dest='dry_run', type=bool, default=False,
-                        help='Only input/output destinations are printed.')
-    args = parser.parse_args()
->>>>>>> 85b66ee0
 
 def main(args, parser) -> None:
     oechem.OEThrow.SetLevel(oechem.OEErrorLevel_Quiet)
