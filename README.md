--- conflicted
+++ resolved
@@ -12,11 +12,7 @@
 ## `receptors`
 Prepare receptors, protein and ligand PDB files using receptors: 
 ```
-<<<<<<< HEAD
 prepare receptors -i path/to/Mpro -f 'Mpro-P0047*.pdb' -o ./receptors
-=======
-python prepare/receptors.py -i Mpro/crystallographic -f 'Mpro-P0047*.pdb' -o ./receptors
->>>>>>> 7c4e4f1f
 ```
 * `-i` path to structures directory. Will download from Xchem website if not present.
   Default './MPro'. 
@@ -37,15 +33,20 @@
 
 **To-do**: 
 
-* Get ligand information from SDF file, not from bound protein structure. 
+* get ligand information from SDF file, not from bound protein structure.
+* implement better logger. 
 * parallelisation
-<<<<<<< HEAD
 * ~~fix thiolate bug~~
 * ~~covert into command line tool~~
-=======
-* covert into command line tool
->>>>>>> 7c4e4f1f
 * more flexible Spruce options (currently hard-coded)
 * change tests to reflect accurate dyads.
 
 
+## ligands
+WIP. setups up combinations of receptors and ligands
+
+## minimize
+WIP. Does OpenMM minimization. 
+
+
+
