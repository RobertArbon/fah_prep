--- conflicted
+++ resolved
@@ -299,10 +299,7 @@
 def write_docking_system(docking_system: DockingSystem, filenames: OutputPaths,
                          is_thiolate: Optional[bool] = False) -> None:
     if is_thiolate:
-<<<<<<< HEAD
         design_unit_path = filenames.design_unit_thiolate_gzipped
-=======
->>>>>>> 3cb2e81a
         receptor_path = filenames.receptor_thiolate_gzipped
         protein_path = filenames.protein_thiolate_pdb
     else:
